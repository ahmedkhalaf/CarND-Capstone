--- conflicted
+++ resolved
@@ -11,13 +11,9 @@
 import tf
 import cv2
 import yaml
-<<<<<<< HEAD
-from scipy.spatial import KDTree
-=======
 import os
 import calendar
 import time
->>>>>>> 653dbee2
 
 
 STATE_COUNT_THRESHOLD = 2
@@ -99,7 +95,6 @@
         Args:
             msg (Image): image from car-mounted camera
         """
-<<<<<<< HEAD
         
         # Only classify every forth image to reduce latency
         # Feel free to remove this
@@ -108,10 +103,9 @@
             return
         
         self.imageCounter = 1
-=======
+        
         rospy.loginfo("<---------------- Running image_cb() --------------------------->") #status
         
->>>>>>> 653dbee2
         self.has_image = True
         self.camera_image = msg
 
@@ -151,7 +145,6 @@
         self.state_count += 1
         
 
-<<<<<<< HEAD
     def get_closest_waypoint(self, pose_x, pose_y):
         """Identifies the closest path waypoint to the given position
             https://en.wikipedia.org/wiki/Closest_pair_of_points_problem
@@ -163,23 +156,6 @@
         #TODO implement
         idx = self.waypoint_tree.query([pose_x, pose_y], 1)[1]
         return idx
-=======
-
-    def get_closest_waypoint(self, x, y):
-        """Identifies the closest path waypoint to the given position
-            https://en.wikipedia.org/wiki/Closest_pair_of_points_problem
-        Args:
-            x: x-position to match a waypoint to
-            y: y-position to match a waypoint to
-        Returns:
-            int: index of the closest waypoint in self.waypoints
-        """
-        # Assumes waypoint_tree (KDTree) is already created in waypoint_cb()
-        closest_wp_indx = self.waypoint_tree.query([x, y], 1)[1]
-        
-
-        return closest_wp_indx
->>>>>>> 653dbee2
 
     def get_light_state(self, light):
         """Determines the current color of the traffic light
@@ -187,13 +163,7 @@
             light (TrafficLight): light to classify
         Returns:
             int: ID of traffic light color (specified in styx_msgs/TrafficLight)
-<<<<<<< HEAD
-        """
-        """
-        # For testing
-        return light.state
-=======
->>>>>>> 653dbee2
+
         """
         if self.is_simulator:
             rospy.loginfo("Sim ground truth state: {}".format(
@@ -211,10 +181,7 @@
             self.prev_light_loc = None
             return False
 
-<<<<<<< HEAD
-        cv_image = self.bridge.imgmsg_to_cv2(self.camera_image, "bgr8")
-        return self.light_classifier.get_classification(cv_image)
-=======
+
         cv_image = self.bridge.imgmsg_to_cv2(self.camera_image, 'rgb8')
         classified_state = self.light_classifier.get_classification(cv_image)
 
@@ -231,7 +198,6 @@
         elif state == TrafficLight.GREEN:
             return "GREEN"
         return "UNKNOWN"
->>>>>>> 653dbee2
 
 
     def process_traffic_lights(self):
@@ -241,7 +207,6 @@
             int: index of waypoint closes to the upcoming stop line for a traffic light (-1 if none exists)
             int: ID of traffic light color (specified in styx_msgs/TrafficLight)
         """
-<<<<<<< HEAD
         # only classify lights within dist_threshold to reduce latency
         # Feel free to remove this
         dist_threshold = 100
@@ -277,37 +242,6 @@
             return light_wp_idx, state
         #self.waypoints = None
         
-=======
-        closest_light = None
-        stop_line_wp_indx = None
-
-        # List of positions that correspond to the line to stop in front of for a given intersection
-        stop_line_positions = self.config['stop_line_positions']
-        if(self.pose):
-            car_wp_indx = self.get_closest_waypoint(self.pose.pose.position.x, self.pose.pose.position.y) #use KDTree
-
-        #Find the closest visible traffic light (if one exists)
-        diff = len(self.waypoints.waypoints)
-        for i, light in enumerate(self.lights):
-            # Get stop line waypoint index
-            stop_line_pose = stop_line_positions[i]
-            wp_indx = self.get_closest_waypoint(stop_line_pose[0], stop_line_pose[1])
-            # Find the closest stop line waypoint index
-            d = wp_indx - car_wp_indx
-
-            if d >= 0 and d < diff:
-                diff = d
-                closest_light = light
-                stop_line_wp_indx = wp_indx
-
-        if closest_light:
-            state = self.get_light_state(closest_light)
-            rospy.loginfo(">> closest stop_line_wp_indx: {}, state: {}".format(
-                stop_line_wp_indx, self.light_label(state)))
-
-            return stop_line_wp_indx, state
-
->>>>>>> 653dbee2
         return -1, TrafficLight.UNKNOWN
 
 if __name__ == '__main__':
